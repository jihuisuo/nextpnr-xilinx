--- conflicted
+++ resolved
@@ -360,17 +360,9 @@
     param = param_node->data_dict.at(param_node->data_dict_keys[param_id]);
 
     pId = ctx->id(param_node->data_dict_keys[param_id]);
-<<<<<<< HEAD
-    if (param->type == 'N') {
-        (*dest)[pId].setNumber(param->data_number);
-    } else if (param->type == 'S')
-        (*dest)[pId].setString(param->data_string);
-    else
-        log_error("JSON parameter type of \"%s\' of net \'%s\' not supported\n", pId.c_str(ctx), net->name.c_str(ctx));
-=======
+
     (*dest)[pId] = json_parse_attr_param_value(param);
 
->>>>>>> 3f26cf50
     if (json_debug)
         log_info("    Added parameter \'%s\'=%s to net \'%s\' "
                  "of module \'%s\'\n",
@@ -390,11 +382,7 @@
     (*dest)[pId] = json_parse_attr_param_value(param);
 
     if (json_debug)
-<<<<<<< HEAD
-        log_info("    Added parameter \'%s\'=%s module \'%s\'\n", pId.c_str(ctx), (*dest)[pId].c_str(),
-=======
         log_info("    Added parameter \'%s\'=%s module \'%s\'\n", pId.c_str(ctx), (*dest)[pId].as_string().c_str(),
->>>>>>> 3f26cf50
                  modname.c_str());
 }
 
@@ -785,11 +773,6 @@
     for (int attrid = 0; attrid < GetSize(attr_node->data_dict_keys); attrid++) {
         json_import_top_attrib(ctx, modname, attr_node, &ctx->attrs, attrid);
     }
-<<<<<<< HEAD
-    if (ctx->attrs.find(ctx->id("step")) == ctx->attrs.end())
-        ctx->attrs[ctx->id("step")] = "synth";
-=======
->>>>>>> 3f26cf50
 
     JsonNode *ports_parent = nullptr;
     if (node->data_dict.count("ports") > 0)
