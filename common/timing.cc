/*
 *  nextpnr -- Next Generation Place and Route
 *
 *  Copyright (C) 2018  David Shah <david@symbioticeda.com>
 *
 *  Permission to use, copy, modify, and/or distribute this software for any
 *  purpose with or without fee is hereby granted, provided that the above
 *  copyright notice and this permission notice appear in all copies.
 *
 *  THE SOFTWARE IS PROVIDED "AS IS" AND THE AUTHOR DISCLAIMS ALL WARRANTIES
 *  WITH REGARD TO THIS SOFTWARE INCLUDING ALL IMPLIED WARRANTIES OF
 *  MERCHANTABILITY AND FITNESS. IN NO EVENT SHALL THE AUTHOR BE LIABLE FOR
 *  ANY SPECIAL, DIRECT, INDIRECT, OR CONSEQUENTIAL DAMAGES OR ANY DAMAGES
 *  WHATSOEVER RESULTING FROM LOSS OF USE, DATA OR PROFITS, WHETHER IN AN
 *  ACTION OF CONTRACT, NEGLIGENCE OR OTHER TORTIOUS ACTION, ARISING OUT OF
 *  OR IN CONNECTION WITH THE USE OR PERFORMANCE OF THIS SOFTWARE.
 *
 */

#include "timing.h"
#include <algorithm>
#include <unordered_map>
#include <utility>
#include "log.h"
#include "util.h"

NEXTPNR_NAMESPACE_BEGIN

typedef std::list<const PortRef *> PortRefList;

static delay_t follow_net(Context *ctx, NetInfo *net, int path_length, delay_t slack, bool update, delay_t &min_slack,
                          PortRefList *current_path, PortRefList *crit_path);

// Follow a path, returning budget to annotate
static delay_t follow_user_port(Context *ctx, PortRef &user, int path_length, delay_t slack, bool update,
                                delay_t &min_slack, PortRefList *current_path, PortRefList *crit_path)
{
    delay_t value;
    if (ctx->getPortClock(user.cell, user.port) != IdString()) {
        // At the end of a timing path (arguably, should check setup time
        // here too)
        value = slack / path_length;
        if (slack < min_slack) {
            min_slack = slack;
            if (crit_path)
                *crit_path = *current_path;
        }
    } else {
        // Default to the path ending here, if no further paths found
        value = slack / path_length;
        // Follow outputs of the user
        for (auto port : user.cell->ports) {
            if (port.second.type == PORT_OUT) {
                DelayInfo comb_delay;
                // Look up delay through this path
                bool is_path = ctx->getCellDelay(user.cell, user.port, port.first, comb_delay);
                if (is_path) {
                    NetInfo *net = port.second.net;
                    if (net) {
<<<<<<< HEAD
                        delay_t path_budget = follow_net(ctx, net, path_length, slack - comb_delay.maxDelay());
=======
                        delay_t path_budget = follow_net(ctx, net, path_length, slack - comb_delay, update, min_slack,
                                                         current_path, crit_path);
>>>>>>> b884d6bc
                        value = std::min(value, path_budget);
                    }
                }
            }
        }
    }
    return value;
}

static delay_t follow_net(Context *ctx, NetInfo *net, int path_length, delay_t slack, bool update, delay_t &min_slack,
                          PortRefList *current_path, PortRefList *crit_path)
{
    delay_t net_budget = slack / (path_length + 1);
    for (unsigned i = 0; i < net->users.size(); ++i) {
        auto &usr = net->users[i];
        if (crit_path)
            current_path->push_back(&usr);
        // If budget override is less than existing budget, then do not increment path length
        int pl = path_length + 1;
        auto budget = ctx->getBudgetOverride(net, i, net_budget);
        if (budget < net_budget) {
            net_budget = budget;
            pl = std::max(1, path_length);
        }
        auto delay = ctx->getNetinfoRouteDelay(net, i);
        net_budget = std::min(
                net_budget, follow_user_port(ctx, usr, pl, slack - delay, update, min_slack, current_path, crit_path));
        if (update)
            usr.budget = std::min(usr.budget, delay + net_budget);
        if (crit_path)
            current_path->pop_back();
    }
    return net_budget;
}

static delay_t walk_paths(Context *ctx, bool update, PortRefList *crit_path)
{
    delay_t default_slack = delay_t(1.0e12 / ctx->target_freq);
    delay_t min_slack = default_slack;

    PortRefList current_path;

    // Go through all clocked drivers and distribute the available path
    //   slack evenly into the budget of every sink on the path ---
    //   record this value into the UpdateMap
    for (auto &cell : ctx->cells) {
        for (auto port : cell.second->ports) {
            if (port.second.type == PORT_OUT) {
                IdString clock_domain = ctx->getPortClock(cell.second.get(), port.first);
                if (clock_domain != IdString()) {
<<<<<<< HEAD
                    delay_t slack = delay_t(1.0e12 / ctx->target_freq); // TODO: clock constraints
                    DelayInfo clkToQ;
=======
                    delay_t slack = default_slack; // TODO: clock constraints
                    delay_t clkToQ;
>>>>>>> b884d6bc
                    if (ctx->getCellDelay(cell.second.get(), clock_domain, port.first, clkToQ))
                        slack -= clkToQ.maxDelay();
                    if (port.second.net)
                        follow_net(ctx, port.second.net, 0, slack, update, min_slack, &current_path, crit_path);
                }
            }
        }
    }

    return min_slack;
}

void assign_budget(Context *ctx, bool quiet)
{
    if (!quiet) {
        log_break();
        log_info("Annotating ports with timing budgets\n");
    }

    // Clear delays to a very high value first
    delay_t default_slack = delay_t(1.0e12 / ctx->target_freq);
    for (auto &net : ctx->nets) {
        for (auto &usr : net.second->users) {
            usr.budget = default_slack;
        }
    }

    delay_t min_slack = walk_paths(ctx, true, nullptr);

    if (!quiet || ctx->verbose) {
        for (auto &net : ctx->nets) {
            for (auto &user : net.second->users) {
                // Post-update check
                if (ctx->user_freq && user.budget < 0)
                    log_warning("port %s.%s, connected to net '%s', has negative "
                                "timing budget of %fns\n",
                                user.cell->name.c_str(ctx), user.port.c_str(ctx), net.first.c_str(ctx),
                                ctx->getDelayNS(user.budget));
                else if (ctx->verbose)
                    log_info("port %s.%s, connected to net '%s', has "
                             "timing budget of %fns\n",
                             user.cell->name.c_str(ctx), user.port.c_str(ctx), net.first.c_str(ctx),
                             ctx->getDelayNS(user.budget));
            }
        }
    }

    // If user has not specified a frequency, dynamically adjust the target 
    //   frequency to be the current maximum
    if (!ctx->user_freq) {
        ctx->target_freq = 1e12 / (default_slack - 1.2 * min_slack);
        if (ctx->verbose)
            log_info("minimum slack for this assign = %d, target Fmax for next update = %.2f MHz\n", min_slack,
                     ctx->target_freq / 1e6);
    }

    if (!quiet)
        log_info("Checksum: 0x%08x\n", ctx->checksum());
}

delay_t timing_analysis(Context *ctx, bool print_fmax, bool print_path)
{
    delay_t default_slack = delay_t(1.0e12 / ctx->target_freq);
    PortRefList crit_path;
    delay_t min_slack = walk_paths(ctx, false, &crit_path);
    if (print_path) {
        delay_t total = 0;
        log_break();
        log_info("Critical path report:\n");
        log_info("curr total\n");
        auto &front = crit_path.front();
        auto &front_port = front->cell->ports.at(front->port);
        auto &front_driver = front_port.net->driver;
        auto last_port = ctx->getPortClock(front_driver.cell, front_driver.port);
        for (auto sink : crit_path) {
            auto sink_cell = sink->cell;
            auto &port = sink_cell->ports.at(sink->port);
            auto net = port.net;
            unsigned i = 0;
            for (auto &usr : net->users)
                if (&usr == sink)
                    break;
                else
                    ++i;
            auto &driver = net->driver;
            auto driver_cell = driver.cell;
            delay_t comb_delay;
            ctx->getCellDelay(sink_cell, last_port, driver.port, comb_delay);
            total += comb_delay;
            log_info("%4d %4d  Source %s.%s\n", comb_delay, total, driver_cell->name.c_str(ctx),
                     driver.port.c_str(ctx));
            delay_t net_delay = ctx->getNetinfoRouteDelay(net, i);
            total += net_delay;
            auto driver_loc = ctx->getBelLocation(driver_cell->bel);
            auto sink_loc = ctx->getBelLocation(sink_cell->bel);
            log_info("%4d %4d    Net %s budget %d (%d,%d) -> (%d,%d)\n", net_delay, total, net->name.c_str(ctx),
                     sink->budget, driver_loc.x, driver_loc.y, sink_loc.x, sink_loc.y);
            log_info("                Sink %s.%s\n", sink_cell->name.c_str(ctx), sink->port.c_str(ctx));
            last_port = sink->port;
        }
        log_break();
    }
    if (print_fmax)
        log_info("estimated Fmax = %.2f MHz\n", 1e6 / (default_slack - min_slack));
    return min_slack;
}

NEXTPNR_NAMESPACE_END<|MERGE_RESOLUTION|>--- conflicted
+++ resolved
@@ -57,12 +57,8 @@
                 if (is_path) {
                     NetInfo *net = port.second.net;
                     if (net) {
-<<<<<<< HEAD
-                        delay_t path_budget = follow_net(ctx, net, path_length, slack - comb_delay.maxDelay());
-=======
                         delay_t path_budget = follow_net(ctx, net, path_length, slack - comb_delay, update, min_slack,
                                                          current_path, crit_path);
->>>>>>> b884d6bc
                         value = std::min(value, path_budget);
                     }
                 }
@@ -113,13 +109,8 @@
             if (port.second.type == PORT_OUT) {
                 IdString clock_domain = ctx->getPortClock(cell.second.get(), port.first);
                 if (clock_domain != IdString()) {
-<<<<<<< HEAD
-                    delay_t slack = delay_t(1.0e12 / ctx->target_freq); // TODO: clock constraints
-                    DelayInfo clkToQ;
-=======
                     delay_t slack = default_slack; // TODO: clock constraints
                     delay_t clkToQ;
->>>>>>> b884d6bc
                     if (ctx->getCellDelay(cell.second.get(), clock_domain, port.first, clkToQ))
                         slack -= clkToQ.maxDelay();
                     if (port.second.net)
