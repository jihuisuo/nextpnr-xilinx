--- conflicted
+++ resolved
@@ -403,9 +403,6 @@
     return (dx + dy) * grid_distance_to_delay;
 }
 
-<<<<<<< HEAD
-delay_t Arch::getBudgetOverride(NetInfo *net_info, int user_idx, delay_t budget) const { return budget; }
-=======
 delay_t Arch::predictDelay(WireId src, WireId dst) const
 {
     const WireInfo &s = wires.at(src);
@@ -414,7 +411,8 @@
     int dy = abs(s.y - d.y);
     return (dx + dy) * grid_distance_to_delay;
 }
->>>>>>> 0daffec2
+
+delay_t Arch::getBudgetOverride(NetInfo *net_info, int user_idx, delay_t budget) const { return budget; }
 
 // ---------------------------------------------------------------
 
